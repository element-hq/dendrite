--- conflicted
+++ resolved
@@ -47,17 +47,15 @@
 	// Should we prefer direct key fetches over perspective ones?
 	PreferDirectFetch bool `yaml:"prefer_direct_fetch"`
 
-<<<<<<< HEAD
 	// Enable servers whitelist function
 	EnableWhitelist bool `yaml:"enable_whitelist"`
 
 	// The list of whitelisted servers
 	WhitelistedServers []spec.ServerName `yaml:"whitelisted_servers"`
-=======
-	// Deny/Allow lists used for restricting request scopes.
+
+  // Deny/Allow lists used for restricting request scopes.
 	DenyNetworkCIDRs  []string `yaml:"deny_networks"`
 	AllowNetworkCIDRs []string `yaml:"allow_networks"`
->>>>>>> a41f9cc1
 }
 
 func (c *FederationAPI) Defaults(opts DefaultOpts) {
