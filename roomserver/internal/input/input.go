--- conflicted
+++ resolved
@@ -285,8 +285,6 @@
 		if len(msgs) != 1 {
 			return
 		}
-
-<<<<<<< HEAD
 	case context.DeadlineExceeded, context.Canceled:
 		// The context exceeded, so we've been waiting for more than a
 		// minute for activity in this room. At this point we will shut
@@ -300,14 +298,11 @@
 			w.Act(nil, w._next)
 			return
 		}
-
-=======
 	case nats.ErrConsumerDeleted, nats.ErrConsumerNotFound:
 		// The consumer is gone, therefore it's reached the inactivity
 		// threshold. Clean up and stop processing at this point, if a
 		// new event comes in for this room then the ordered consumer
 		// over the entire stream will recreate this anyway.
->>>>>>> 4d93d921
 		if err = w.subscription.Unsubscribe(); err != nil {
 			logrus.WithError(err).Errorf("Failed to unsubscribe to stream for room %q", w.roomID)
 		}
