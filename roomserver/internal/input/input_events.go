--- conflicted
+++ resolved
@@ -207,9 +207,9 @@
 
 	// Check that the auth events of the event are known.
 	// If they aren't then we will ask the federation API for them.
-	authEvents := gomatrixserverlib.NewAuthEvents(nil)
+	authEvents, _ := gomatrixserverlib.NewAuthEvents(nil)
 	knownEvents := map[string]*types.Event{}
-	if err = r.fetchAuthEvents(ctx, logger, roomInfo, virtualHost, headered, &authEvents, knownEvents, serverRes.ServerNames); err != nil {
+	if err = r.fetchAuthEvents(ctx, logger, roomInfo, virtualHost, headered, authEvents, knownEvents, serverRes.ServerNames); err != nil {
 		return fmt.Errorf("r.fetchAuthEvents: %w", err)
 	}
 
@@ -218,7 +218,7 @@
 
 	// Check if the event is allowed by its auth events. If it isn't then
 	// we consider the event to be "rejected" — it will still be persisted.
-	if err = gomatrixserverlib.Allowed(event, &authEvents, func(roomID spec.RoomID, senderID spec.SenderID) (*spec.UserID, error) {
+	if err = gomatrixserverlib.Allowed(event, authEvents, func(roomID spec.RoomID, senderID spec.SenderID) (*spec.UserID, error) {
 		return r.Queryer.QueryUserIDForSender(ctx, roomID, senderID)
 	}); err != nil {
 		isRejected = true
@@ -301,27 +301,6 @@
 		}
 	}
 
-<<<<<<< HEAD
-=======
-	// Check that the auth events of the event are known.
-	// If they aren't then we will ask the federation API for them.
-	authEvents, _ := gomatrixserverlib.NewAuthEvents(nil)
-	knownEvents := map[string]*types.Event{}
-	if err = r.fetchAuthEvents(ctx, logger, roomInfo, virtualHost, headered, authEvents, knownEvents, serverRes.ServerNames); err != nil {
-		return fmt.Errorf("r.fetchAuthEvents: %w", err)
-	}
-
-	// Check if the event is allowed by its auth events. If it isn't then
-	// we consider the event to be "rejected" — it will still be persisted.
-	if err = gomatrixserverlib.Allowed(event, authEvents, func(roomID spec.RoomID, senderID spec.SenderID) (*spec.UserID, error) {
-		return r.Queryer.QueryUserIDForSender(ctx, roomID, senderID)
-	}); err != nil {
-		isRejected = true
-		rejectionErr = err
-		logger.WithError(rejectionErr).Warnf("Event %s not allowed by auth events", event.EventID())
-	}
-
->>>>>>> 23e097c3
 	// Accumulate the auth event NIDs.
 	authEventIDs := event.AuthEventIDs()
 	authEventNIDs := make([]types.EventNID, 0, len(authEventIDs))
