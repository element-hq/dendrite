module github.com/element-hq/dendrite

require (
	github.com/Arceliar/phony v0.0.0-20220903101357-530938a4b13d
	github.com/DATA-DOG/go-sqlmock v1.5.2
	github.com/MFAshby/stdemuxerhook v1.0.0
	github.com/Masterminds/semver/v3 v3.3.1
	github.com/blevesearch/bleve/v2 v2.5.2
	github.com/codeclysm/extract v2.2.0+incompatible
	github.com/coder/websocket v1.8.13
	github.com/cretz/bine v0.2.0
	github.com/dgraph-io/ristretto v0.2.0
	github.com/docker/docker v26.1.5+incompatible
	github.com/docker/go-connections v0.5.0
	github.com/eyedeekay/goSam v0.32.54
	github.com/eyedeekay/onramp v0.33.8
	github.com/foxcpp/go-mockdns v1.1.0
	github.com/getsentry/sentry-go v0.14.0
	github.com/gologme/log v1.3.0
	github.com/google/go-cmp v0.7.0
	github.com/google/uuid v1.6.0
	github.com/gorilla/mux v1.8.0
	github.com/gorilla/websocket v1.5.3
	github.com/kardianos/minwinsvc v1.0.2
	github.com/lib/pq v1.10.9
	github.com/matrix-org/dugong v0.0.0-20210921133753-66e6b1c67e2e
	github.com/matrix-org/go-sqlite3-js v0.0.0-20220419092513-28aa791a1c91
	github.com/matrix-org/gomatrix v0.0.0-20220926102614-ceba4d9f7530
	github.com/matrix-org/gomatrixserverlib v0.0.0-20250815065806-6697d93cbcba
	github.com/matrix-org/pinecone v0.11.1-0.20230810010612-ea4c33717fd7
	github.com/matrix-org/util v0.0.0-20221111132719-399730281e66
	github.com/mattn/go-sqlite3 v1.14.28
	github.com/nats-io/nats-server/v2 v2.11.7
	github.com/nats-io/nats.go v1.44.0
	github.com/nfnt/resize v0.0.0-20180221191011-83c6a9932646
	github.com/opentracing/opentracing-go v1.2.0
	github.com/patrickmn/go-cache v2.1.0+incompatible
	github.com/pkg/errors v0.9.1
	github.com/prometheus/client_golang v1.22.0
	github.com/sirupsen/logrus v1.9.3
	github.com/stretchr/testify v1.10.0
	github.com/tidwall/gjson v1.18.0
	github.com/tidwall/sjson v1.2.5
	github.com/uber/jaeger-client-go v2.30.0+incompatible
	github.com/uber/jaeger-lib v2.4.1+incompatible
	github.com/yggdrasil-network/yggdrasil-go v0.5.12
	github.com/yggdrasil-network/yggquic v0.0.0-20241212194307-0d495106021f
	go.uber.org/atomic v1.11.0
	golang.org/x/crypto v0.40.0
	golang.org/x/exp v0.0.0-20240719175910-8a7402abbf56
	golang.org/x/image v0.27.0
	golang.org/x/mobile v0.0.0-20240520174638-fa72addaaa1b
<<<<<<< HEAD
	golang.org/x/net v0.33.0
	golang.org/x/sync v0.10.0
	golang.org/x/term v0.28.0
=======
	golang.org/x/sync v0.16.0
	golang.org/x/term v0.33.0
>>>>>>> e546df2e
	gopkg.in/yaml.v2 v2.4.0
	gotest.tools/v3 v3.5.2
	maunium.net/go/mautrix v0.15.1
	modernc.org/sqlite v1.34.5
)

require (
	github.com/Arceliar/ironwood v0.0.0-20241213013129-743fe2fccbd3 // indirect
	github.com/HdrHistogram/hdrhistogram-go v1.1.2 // indirect
	github.com/Microsoft/go-winio v0.5.2 // indirect
	github.com/RoaringBitmap/roaring/v2 v2.4.5 // indirect
	github.com/beorn7/perks v1.0.1 // indirect
	github.com/bits-and-blooms/bitset v1.22.0 // indirect
	github.com/bits-and-blooms/bloom/v3 v3.7.0 // indirect
	github.com/blevesearch/bleve_index_api v1.2.8 // indirect
	github.com/blevesearch/geo v0.2.3 // indirect
	github.com/blevesearch/go-faiss v1.0.25 // indirect
	github.com/blevesearch/go-porterstemmer v1.0.3 // indirect
	github.com/blevesearch/gtreap v0.1.1 // indirect
	github.com/blevesearch/mmap-go v1.0.4 // indirect
	github.com/blevesearch/scorch_segment_api/v2 v2.3.10 // indirect
	github.com/blevesearch/segment v0.9.1 // indirect
	github.com/blevesearch/snowballstem v0.9.0 // indirect
	github.com/blevesearch/upsidedown_store_api v1.0.2 // indirect
	github.com/blevesearch/vellum v1.1.0 // indirect
	github.com/blevesearch/zapx/v11 v11.4.2 // indirect
	github.com/blevesearch/zapx/v12 v12.4.2 // indirect
	github.com/blevesearch/zapx/v13 v13.4.2 // indirect
	github.com/blevesearch/zapx/v14 v14.4.2 // indirect
	github.com/blevesearch/zapx/v15 v15.4.2 // indirect
	github.com/blevesearch/zapx/v16 v16.2.4 // indirect
	github.com/cespare/xxhash/v2 v2.3.0 // indirect
	github.com/containerd/log v0.1.0 // indirect
	github.com/davecgh/go-spew v1.1.1 // indirect
	github.com/distribution/reference v0.6.0 // indirect
	github.com/docker/go-units v0.5.0 // indirect
	github.com/dustin/go-humanize v1.0.1 // indirect
	github.com/eyedeekay/i2pkeys v0.33.8 // indirect
	github.com/eyedeekay/sam3 v0.33.8 // indirect
	github.com/felixge/httpsnoop v1.0.4 // indirect
	github.com/go-logr/logr v1.4.2 // indirect
	github.com/go-logr/stdr v1.2.2 // indirect
	github.com/go-task/slim-sprig v0.0.0-20230315185526-52ccab3ef572 // indirect
	github.com/gogo/protobuf v1.3.2 // indirect
	github.com/golang/protobuf v1.5.3 // indirect
	github.com/golang/snappy v0.0.4 // indirect
	github.com/google/go-tpm v0.9.5 // indirect
	github.com/google/pprof v0.0.0-20240409012703-83162a5b38cd // indirect
	github.com/h2non/filetype v1.1.3 // indirect
	github.com/hashicorp/go-set/v3 v3.0.0 // indirect
	github.com/hjson/hjson-go/v4 v4.4.0 // indirect
	github.com/json-iterator/go v1.1.12 // indirect
	github.com/juju/errors v1.0.0 // indirect
	github.com/klauspost/compress v1.18.0 // indirect
	github.com/mattn/go-colorable v0.1.13 // indirect
	github.com/mattn/go-isatty v0.0.20 // indirect
	github.com/miekg/dns v1.1.57 // indirect
	github.com/minio/highwayhash v1.0.3 // indirect
	github.com/moby/docker-image-spec v1.3.1 // indirect
	github.com/moby/term v0.5.0 // indirect
	github.com/modern-go/concurrent v0.0.0-20180306012644-bacd9c7ef1dd // indirect
	github.com/modern-go/reflect2 v1.0.2 // indirect
	github.com/morikuni/aec v1.0.0 // indirect
	github.com/mschoch/smat v0.2.0 // indirect
	github.com/munnerz/goautoneg v0.0.0-20191010083416-a7dc8b61c822 // indirect
	github.com/nats-io/jwt/v2 v2.7.4 // indirect
	github.com/nats-io/nkeys v0.4.11 // indirect
	github.com/nats-io/nuid v1.0.1 // indirect
	github.com/ncruces/go-strftime v0.1.9 // indirect
	github.com/oleiade/lane/v2 v2.0.0 // indirect
	github.com/onsi/ginkgo/v2 v2.11.0 // indirect
	github.com/opencontainers/go-digest v1.0.0 // indirect
	github.com/opencontainers/image-spec v1.0.3-0.20211202183452-c5a74bcca799 // indirect
	github.com/pmezard/go-difflib v1.0.0 // indirect
	github.com/prometheus/client_model v0.6.1 // indirect
	github.com/prometheus/common v0.62.0 // indirect
	github.com/prometheus/procfs v0.15.1 // indirect
	github.com/quic-go/quic-go v0.48.2 // indirect
	github.com/remyoudompheng/bigfft v0.0.0-20230129092748-24d4a6f8daec // indirect
	github.com/rogpeppe/go-internal v1.13.1 // indirect
	github.com/rs/zerolog v1.29.1 // indirect
	github.com/tidwall/match v1.1.1 // indirect
	github.com/tidwall/pretty v1.2.1 // indirect
	github.com/wlynxg/anet v0.0.5 // indirect
	go.etcd.io/bbolt v1.4.0 // indirect
	go.opentelemetry.io/contrib/instrumentation/net/http/otelhttp v0.53.0 // indirect
	go.opentelemetry.io/otel v1.32.0 // indirect
	go.opentelemetry.io/otel/exporters/otlp/otlptrace/otlptracehttp v1.32.0 // indirect
	go.opentelemetry.io/otel/metric v1.32.0 // indirect
	go.opentelemetry.io/otel/sdk v1.32.0 // indirect
	go.opentelemetry.io/otel/trace v1.32.0 // indirect
	go.uber.org/mock v0.4.0 // indirect
<<<<<<< HEAD
	golang.org/x/mod v0.19.0 // indirect
	golang.org/x/sys v0.29.0 // indirect
	golang.org/x/text v0.21.0 // indirect
	golang.org/x/time v0.9.0 // indirect
	golang.org/x/tools v0.23.0 // indirect
	google.golang.org/protobuf v1.35.1 // indirect
=======
	golang.org/x/mod v0.25.0 // indirect
	golang.org/x/net v0.41.0 // indirect
	golang.org/x/sys v0.34.0 // indirect
	golang.org/x/text v0.27.0 // indirect
	golang.org/x/time v0.12.0 // indirect
	golang.org/x/tools v0.34.0 // indirect
	google.golang.org/protobuf v1.36.5 // indirect
>>>>>>> e546df2e
	gopkg.in/macaroon.v2 v2.1.0 // indirect
	gopkg.in/yaml.v3 v3.0.1 // indirect
	maunium.net/go/maulogger/v2 v2.4.1 // indirect
	modernc.org/libc v1.55.3 // indirect
	modernc.org/mathutil v1.6.0 // indirect
	modernc.org/memory v1.8.0 // indirect
	nhooyr.io/websocket v1.8.7 // indirect
)

go 1.23.0

toolchain go1.24.3<|MERGE_RESOLUTION|>--- conflicted
+++ resolved
@@ -50,14 +50,9 @@
 	golang.org/x/exp v0.0.0-20240719175910-8a7402abbf56
 	golang.org/x/image v0.27.0
 	golang.org/x/mobile v0.0.0-20240520174638-fa72addaaa1b
-<<<<<<< HEAD
 	golang.org/x/net v0.33.0
-	golang.org/x/sync v0.10.0
-	golang.org/x/term v0.28.0
-=======
 	golang.org/x/sync v0.16.0
 	golang.org/x/term v0.33.0
->>>>>>> e546df2e
 	gopkg.in/yaml.v2 v2.4.0
 	gotest.tools/v3 v3.5.2
 	maunium.net/go/mautrix v0.15.1
@@ -150,14 +145,6 @@
 	go.opentelemetry.io/otel/sdk v1.32.0 // indirect
 	go.opentelemetry.io/otel/trace v1.32.0 // indirect
 	go.uber.org/mock v0.4.0 // indirect
-<<<<<<< HEAD
-	golang.org/x/mod v0.19.0 // indirect
-	golang.org/x/sys v0.29.0 // indirect
-	golang.org/x/text v0.21.0 // indirect
-	golang.org/x/time v0.9.0 // indirect
-	golang.org/x/tools v0.23.0 // indirect
-	google.golang.org/protobuf v1.35.1 // indirect
-=======
 	golang.org/x/mod v0.25.0 // indirect
 	golang.org/x/net v0.41.0 // indirect
 	golang.org/x/sys v0.34.0 // indirect
@@ -165,7 +152,6 @@
 	golang.org/x/time v0.12.0 // indirect
 	golang.org/x/tools v0.34.0 // indirect
 	google.golang.org/protobuf v1.36.5 // indirect
->>>>>>> e546df2e
 	gopkg.in/macaroon.v2 v2.1.0 // indirect
 	gopkg.in/yaml.v3 v3.0.1 // indirect
 	maunium.net/go/maulogger/v2 v2.4.1 // indirect
